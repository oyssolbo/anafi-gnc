#!/usr/bin/python3

import numpy as np

import rospy
import std_msgs.msg

import velocity_control_helpers.velocity_reference_model as velocity_reference_model
import velocity_control_helpers.attitude_reference_model as attitude_reference_model
import velocity_control_helpers.utilities as utilities

from geometry_msgs.msg import TwistStamped, Vector3Stamped
from olympe_bridge.msg import AttitudeCommand
from std_srvs.srv import SetBool, SetBoolResponse

import warnings
warnings.filterwarnings('ignore', category=DeprecationWarning)

class VelocityController():

  def __init__(self) -> None:

    # Initializing node
    node_name = rospy.get_param("~node_name", default = "attitude_controller_node")
    node_rate = rospy.get_param("~node_rate", default = 20)
    self.dt = 1.0 / node_rate 

    rospy.init_node(node_name)
    self.rate = rospy.Rate(node_rate)

    # Initializing reference models
    pid_controller_parameters = rospy.get_param("~pid")
    attitude_limits = rospy.get_param("~attitude_limits")
    self.attitude_reference_model = attitude_reference_model.PIDReferenceGenerator(
      params=pid_controller_parameters,
      limits=attitude_limits 
    )

    velocity_reference_model_parameters = rospy.get_param("~velocity_reference_model")
    velocity_reference_omegas = velocity_reference_model_parameters["omegas"]
    velocity_reference_zetas = velocity_reference_model_parameters["zetas"]
    velocity_reference_T_z = velocity_reference_model_parameters["T_z"]
    velocity_reference_K_z = velocity_reference_model_parameters["K_z"]
    self.velocity_reference_model = velocity_reference_model.VelocityReferenceModel(
      omegas=velocity_reference_omegas,
      zetas=velocity_reference_zetas,
      T_z=velocity_reference_T_z,
      K_z=velocity_reference_K_z
    )

    # Setup services
    rospy.Service("/velocity_controller/service/enable_controller", SetBool, self._enable_controller)

    # Setup subscribers 
<<<<<<< HEAD
    rospy.Subscriber("/anafi/twist_body", TwistStamped, self._twist_cb)
    rospy.Subscriber("/guidance/pid/velocity_reference", TwistStamped, self._reference_velocities_cb)
    # rospy.Subscriber("/guidance/pure_pursuit/velocity_reference", TwistStamped, self._reference_velocities_cb)
=======
    self.use_optical_flow_velocities : bool = rospy.get_param("~use_optical_flow_velocities", default = 1)
    if self.use_optical_flow_velocities:
      rospy.loginfo("Node using optical flow velocity estimates as feedback")
      rospy.Subscriber("/anafi/optical_flow_velocities", Vector3Stamped, self.__optical_flow_velocities_cb)
    else:
      rospy.loginfo("Node using polled velocity estimates as feedback")
      rospy.Subscriber("/anafi/polled_velocities", TwistStamped, self.__polled_velocities_cb)

    use_pure_pursuit_guidance : bool = rospy.get_param("~use_pure_pursuit_guidance", default = 0)
    if use_pure_pursuit_guidance:
      rospy.loginfo("Node using pure pursuit guidance used to generate velocity references")
      rospy.Subscriber("/guidance/pure_pursuit/velocity_reference", TwistStamped, self.__reference_velocities_cb)
    else:
      rospy.loginfo("Node using PID-based guidance used to generate velocity references")
      rospy.Subscriber("/guidance/pid/velocity_reference", TwistStamped, self.__reference_velocities_cb)
>>>>>>> 59b2a082

    # Setup publishers
    self.attitude_ref_pub = rospy.Publisher("/anafi/cmd_rpyt", AttitudeCommand, queue_size=1)

    # Initial values
    self.guidance_reference_velocities : np.ndarray = np.zeros((3, 1))
    self.polled_velocities : np.ndarray = np.zeros((3, 1))
    self.optical_flow_velocities : np.ndarray = np.zeros((3, 1))

    self.polled_velocities_timestamp : std_msgs.msg.Time = None
    self.optical_flow_velocities_timestamp : std_msgs.msg.Time = None
    self.guidance_timestamp : std_msgs.msg.Time = None

    self.is_controller_active : bool = False


  def _reference_velocities_cb(self, msg : TwistStamped):
    msg_timestamp = msg.header.stamp

    if not utilities.is_new_msg_timestamp(self.guidance_timestamp, msg_timestamp):
      # Old message
      return

    self.guidance_timestamp = msg_timestamp
    self.guidance_reference_velocities = np.array([msg.twist.linear.x, msg.twist.linear.y, msg.twist.linear.z]).T


  def _enable_controller(self, msg : SetBool):
    self.is_controller_active = msg.data

    res = SetBoolResponse()
    res.success = True
    res.message = "" 
    return res 


<<<<<<< HEAD
  def _twist_cb(self, msg : TwistStamped) -> None:
=======
  def __polled_velocities_cb(self, msg : TwistStamped) -> None:
>>>>>>> 59b2a082
    msg_timestamp = msg.header.stamp

    if not utilities.is_new_msg_timestamp(self.polled_velocities_timestamp, msg_timestamp):
      # Old message
      return
    
    self.polled_velocities_timestamp = msg_timestamp     
    self.polled_velocities = np.array([msg.twist.linear.x, msg.twist.linear.y, msg.twist.linear.z]).T


  def __optical_flow_velocities_cb(self, msg : Vector3Stamped) -> None:
    msg_timestamp = msg.header.stamp

    if not utilities.is_new_msg_timestamp(self.optical_flow_velocities_timestamp, msg_timestamp):
      # Old message
      return
    
    self.optical_flow_velocities_timestamp = msg_timestamp     
    
    # Important: 
    # The signs and order of elements are different for the optical flow compared to the 
    # polled-velocities. This is due to having the frame defined in the images, and not in body
    self.optical_flow_velocities = np.array([-msg.vector.y, -msg.vector.x, -msg.vector.z]).T 


  def publish_attitude_ref(self) -> None:
    attitude_cmd_msg = AttitudeCommand()

    x_d = np.zeros((5, 1))
    while not rospy.is_shutdown():
      if self.is_controller_active:
        x_d = self.velocity_reference_model.get_filtered_reference(
          xd_prev=x_d, 
          v_ref_raw=self.guidance_reference_velocities,
          dt=self.dt
        )
        
        if self.use_optical_flow_velocities:
          v = self.optical_flow_velocities
          ts = self.optical_flow_velocities_timestamp
        else:
          v = self.polled_velocities
          ts = self.polled_velocities_timestamp

        att_ref = self.attitude_reference_model.get_attitude_reference(
          v_ref=(x_d[:2]).reshape((2, 1)),
          v=(v[:2]).reshape((2, 1)), 
          ts=ts,
          debug=False
        )

        att_ref_3D = np.array([att_ref[0], att_ref[1], 0, x_d[4]], dtype=np.float64) 
        attitude_cmd_msg.header.stamp = rospy.Time.now()
        attitude_cmd_msg.roll = att_ref_3D[0]   
        attitude_cmd_msg.pitch = att_ref_3D[1]
        attitude_cmd_msg.yaw = att_ref_3D[2]
        attitude_cmd_msg.gaz = att_ref_3D[3]

        self.attitude_ref_pub.publish(attitude_cmd_msg)

      else:
        self.guidance_reference_velocities = np.zeros((3, 1))
        x_d = np.zeros((5, 1))
      
      self.rate.sleep()


def main():
  node = VelocityController()
  node.publish_attitude_ref()


if __name__ == "__main__":
  main()<|MERGE_RESOLUTION|>--- conflicted
+++ resolved
@@ -52,11 +52,6 @@
     rospy.Service("/velocity_controller/service/enable_controller", SetBool, self._enable_controller)
 
     # Setup subscribers 
-<<<<<<< HEAD
-    rospy.Subscriber("/anafi/twist_body", TwistStamped, self._twist_cb)
-    rospy.Subscriber("/guidance/pid/velocity_reference", TwistStamped, self._reference_velocities_cb)
-    # rospy.Subscriber("/guidance/pure_pursuit/velocity_reference", TwistStamped, self._reference_velocities_cb)
-=======
     self.use_optical_flow_velocities : bool = rospy.get_param("~use_optical_flow_velocities", default = 1)
     if self.use_optical_flow_velocities:
       rospy.loginfo("Node using optical flow velocity estimates as feedback")
@@ -72,7 +67,6 @@
     else:
       rospy.loginfo("Node using PID-based guidance used to generate velocity references")
       rospy.Subscriber("/guidance/pid/velocity_reference", TwistStamped, self.__reference_velocities_cb)
->>>>>>> 59b2a082
 
     # Setup publishers
     self.attitude_ref_pub = rospy.Publisher("/anafi/cmd_rpyt", AttitudeCommand, queue_size=1)
@@ -109,11 +103,7 @@
     return res 
 
 
-<<<<<<< HEAD
-  def _twist_cb(self, msg : TwistStamped) -> None:
-=======
   def __polled_velocities_cb(self, msg : TwistStamped) -> None:
->>>>>>> 59b2a082
     msg_timestamp = msg.header.stamp
 
     if not utilities.is_new_msg_timestamp(self.polled_velocities_timestamp, msg_timestamp):
