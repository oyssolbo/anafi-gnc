ground_truths:
  drone_pose_helipad_frame:
    name: drone_pose_helipad_frame
    num_states: 6
    topic:
      sim: /ground_truth/helipad_frame/drone_pose
      real: /ground_truth/helipad_frame/drone_pose
    file_header: "Format: timestamp[sec] x[m], y[m], z[m], phi[deg], theta[deg], psi[deg]]\n"
    max_values_stored_in_buffer: 10

  helipad_pose_body_frame:
    name: helipad_pose_body_frame
    num_states: 6
    topic:
      sim: /ground_truth/body_frame/helipad_pose
      real: /ground_truth/body_frame/helipad_pose
    file_header: "Format: timestamp[sec] x[m], y[m], z[m], phi[deg], theta[deg], psi[deg]]\n"
    max_values_stored_in_buffer: 10

  helipad_pose:
    name: helipad_pose
    num_states: 6
    topic:
      sim: /ground_truth/ned_frame/helipad_pose
      real: /qualisys/Platform/pose
    file_header: "Format: timestamp[sec] x[m], y[m], z[m], phi[deg], theta[deg], psi[deg]]\n"
    max_values_stored_in_buffer: 10

  drone_pose_ned:
    name: drone_pose_ned
    num_states: 6
    topic:
      sim: /ground_truth/ned_frame/drone_pose
      real: /qualisys/Anafi/pose
    file_header: "Format: timestamp[sec] x[m], y[m], z[m], phi[deg], theta[deg], psi[deg]]\n"
    max_values_stored_in_buffer: 10

  drone_velocity_body_frame_and_attitude:
    name: drone_velocity_body_frame_and_attitude
    num_states: 6
    topic:
      sim: "none"
      real: /qualisys/Anafi/odom
    file_header: "Format: timestamp[sec] vx[m], vy[m], vz[m] phi[deg], theta[deg], psi[deg]\n"
    max_values_stored_in_buffer: 10

estimates:
  anafi_raw_data:
    name: anafi_raw_data
    num_states: 6
    topic:
      sim: /drone/out/telemetry
      real: /drone/out/telemetry
    file_header: "Format: timestamp[sec] vx[m], vy[m], vz[m] phi[deg], theta[deg], psi[deg]\n"
    max_values_stored_in_buffer: 5

  anafi_optical_flow:
    name: anafi_optical_flow
    num_states: 3
    topic:
<<<<<<< HEAD
      sim: /anafi/optical_flow_speed
      real: /anafi/optical_flow_speed
=======
      real: /anafi/optical_flow_speed
      sim: /anafi/optical_flow_speed
>>>>>>> ffe8f76d
    file_header: "Format: timestamp[sec] vx[m], vy[m], vz[m]\n"
    max_values_stored_in_buffer: 5

  anafi_polled_vel:
    name: anafi_polled_vel
    num_states: 3
    topic:
<<<<<<< HEAD
      sim: /anafi/twist_body
      real: /anafi/twist_body
    file_header: "Format: timestamp[sec] vx[m], vy[m], vz[m]\n"
    max_values_stored_in_buffer: 5

  guidance_pid:
    name: guidance_pid
    num_states: 3
    topic:
      sim: /guidance/pid/velocity_reference
      real: /guidance/pid/velocity_reference
    file_header: "Format: timestamp[sec] linear, angular\n"
    max_values_stored_in_buffer: 6

  guidance_pure_pursuit:
    name: guidance_pure_pursuit
    num_states: 3
    topic:
      sim: /guidance/pure_pursuit/velocity_reference
      real: /guidance/pure_pursuit/velocity_reference
    file_header: "Format: timestamp[sec] linear, angular\n"
    max_values_stored_in_buffer: 6


=======
      real: /anafi/twist_body
      sim: /anafi/twist_body
    file_header: "Format: timestamp[sec] vx[m], vy[m], vz[m]\n"
    max_values_stored_in_buffer: 5

>>>>>>> ffe8f76d
  dnn_cv_position:
    name: dnn_cv_position
    num_states: 3
    topic:
      sim: /estimate/dnn_cv/position
      real: /estimate/dnn_cv/position
    file_header: "Format: timestamp[sec] [x[m], y[m], z[m]]\n"
    max_values_stored_in_buffer: 10

  dnn_cv_heading:
    name: dnn_cv_heading
    num_states: 1
    topic:
      sim: /estimate/dnn_cv/heading
      real: /estimate/dnn_cv/heading
    file_header: "Format: timestamp[sec] psi[deg]]\n"
    max_values_stored_in_buffer: 5

  tcv_pose:
    name: tcv_pose
    num_states: 6
    topic:
      sim: /estimate/tcv/pose
      real: /estimate/tcv/pose
    file_header: "Format: timestamp[sec] [x[m], y[m], z[m], phi[deg] theta[deg] psi[deg]]\n"
    max_values_stored_in_buffer: 1

  ekf_position:
    name: ekf_position
    num_states: 12 # 3 states + 3x3 covariance matrix
    topic:
      sim: /estimate/ekf
      real: /estimate/ekf
    file_header: "Format: timestamp[sec] [x[m], y[m], z[m],
                  covariance for each state (flattened 3x3 matrix)]\n"
    max_values_stored_in_buffer: 10

commands:
  attitude_cmd:
    name: attitude_cmd
    num_states: 4
    topic:
      sim: /anafi/cmd_rpyt
      real: /anafi/cmd_rpyt
    file_header: "Format: timestamp[sec] roll[deg], pitch[deg], yaw[deg], thrust[m/s]\n"
    max_values_stored_in_buffer: 1<|MERGE_RESOLUTION|>--- conflicted
+++ resolved
@@ -58,13 +58,8 @@
     name: anafi_optical_flow
     num_states: 3
     topic:
-<<<<<<< HEAD
       sim: /anafi/optical_flow_speed
       real: /anafi/optical_flow_speed
-=======
-      real: /anafi/optical_flow_speed
-      sim: /anafi/optical_flow_speed
->>>>>>> ffe8f76d
     file_header: "Format: timestamp[sec] vx[m], vy[m], vz[m]\n"
     max_values_stored_in_buffer: 5
 
@@ -72,7 +67,6 @@
     name: anafi_polled_vel
     num_states: 3
     topic:
-<<<<<<< HEAD
       sim: /anafi/twist_body
       real: /anafi/twist_body
     file_header: "Format: timestamp[sec] vx[m], vy[m], vz[m]\n"
@@ -96,14 +90,6 @@
     file_header: "Format: timestamp[sec] linear, angular\n"
     max_values_stored_in_buffer: 6
 
-
-=======
-      real: /anafi/twist_body
-      sim: /anafi/twist_body
-    file_header: "Format: timestamp[sec] vx[m], vy[m], vz[m]\n"
-    max_values_stored_in_buffer: 5
-
->>>>>>> ffe8f76d
   dnn_cv_position:
     name: dnn_cv_position
     num_states: 3
