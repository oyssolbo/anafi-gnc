#!/usr/bin/env python3

import os
import yaml
import sys
import time
import shutil

import rospy

import ground_truths
import estimates
import commands

class OutputSaver():

    def __init__(self):

        rospy.init_node("output_saver", anonymous=False)

        script_dir = os.path.dirname(os.path.realpath(__file__))

        config_file = rospy.get_param("~config_file")
        self.environment = rospy.get_param("~environment")

        try:
            with open(f"{script_dir}/../config/{config_file}") as f:
                self.config = yaml.safe_load(f)
        except Exception as e:
            rospy.logerr(f"Failed to load config: {e}")
            sys.exit()

        today = time.localtime()
        self.output_base_dir = f"{script_dir}/../../out" \
            f"/{today.tm_year}-{today.tm_mon}-{today.tm_mday}" \
            f"/{today.tm_hour}-{today.tm_min}-{today.tm_sec}/"

    def start(self):
        rospy.loginfo(f"Saving output to {self.output_base_dir}")

        estimates.DnnCvPositionSaver(self.config, self.output_base_dir,
            "estimates", "dnn_cv_position", self.environment
        )

        estimates.DnnCvHeadingSaver(self.config, self.output_base_dir,
            "estimates", "dnn_cv_heading", self.environment
        )

        estimates.EkfPositionSaver(self.config, self.output_base_dir,
            "estimates", "ekf_position", self.environment
        )

        estimates.AnafiRawDataSaver(self.config, self.output_base_dir,
            "estimates", "anafi_raw_data", self.environment
        )

        estimates.TcvDataSaver(self.config, self.output_base_dir,
            "estimates", "tcv_pose", self.environment
        )

        estimates.AnafiOpticalFlowVelSaver(self.config, self.output_base_dir,
            "estimates", "anafi_optical_flow", self.environment
        )

        estimates.AnafiPolledVelSaver(self.config, self.output_base_dir,
            "estimates", "anafi_polled_vel", self.environment
        )

<<<<<<< HEAD
        estimates.GuidanceSaver(self.config, self.output_base_dir,
            "estimates", "guidance_pid", self.environment
        )

        estimates.GuidanceSaver(self.config, self.output_base_dir,
            "estimates", "guidance_pure_pursuit", self.environment
        )


=======
>>>>>>> ffe8f76d
        ground_truths.DronePoseDataSaver(self.config, self.output_base_dir,
            "ground_truths", "drone_pose_helipad_frame", self.environment
        )

        ground_truths.DronePoseDataSaver(self.config, self.output_base_dir,
            "ground_truths", "helipad_pose_body_frame", self.environment
        )

        # Sphinx simulator does not have velocity output so this is only available
        # when using the motion capture system
        if self.environment == "real":
            ground_truths.DroneVelocityDataSaver(self.config, self.output_base_dir,
                "ground_truths", "drone_velocity_body_frame_and_attitude", self.environment
            )

        ground_truths.HelipadPoseDataSaver(self.config, self.output_base_dir,
            "ground_truths", "helipad_pose", self.environment
        )

        ground_truths.DronePoseNEDDataSaver(self.config, self.output_base_dir,
            "ground_truths", "drone_pose_ned", self.environment
        )

        commands.AnafiAttitudeCMDSaver(self.config, self.output_base_dir,
            "commands", "attitude_cmd", self.environment
        )

        rospy.on_shutdown(self._on_shutdown)
        rospy.spin()

    def _on_shutdown(self):
        ans = input("Save output? [y/n] ")
        if ans.lower() == "n" or ans.lower() == "no":
            rospy.loginfo(f"Deleting directory {self.output_base_dir}")
            shutil.rmtree(self.output_base_dir)
        else:
            rospy.loginfo(f"Saved estimates to {self.output_base_dir}")


def main():
    output_saver = OutputSaver()
    output_saver.start()

if __name__ == "__main__":
    main()<|MERGE_RESOLUTION|>--- conflicted
+++ resolved
@@ -66,7 +66,6 @@
             "estimates", "anafi_polled_vel", self.environment
         )
 
-<<<<<<< HEAD
         estimates.GuidanceSaver(self.config, self.output_base_dir,
             "estimates", "guidance_pid", self.environment
         )
@@ -76,8 +75,6 @@
         )
 
 
-=======
->>>>>>> ffe8f76d
         ground_truths.DronePoseDataSaver(self.config, self.output_base_dir,
             "ground_truths", "drone_pose_helipad_frame", self.environment
         )
