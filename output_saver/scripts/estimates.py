
import rospy
import geometry_msgs.msg
from anafi_uav_msgs.msg import AnafiTelemetry, Heading, PointWithCovarianceStamped, EulerPose, EkfOutput, PoseStampedEuler

from generic_output_saver import GenericOutputSaver

class AnafiRawDataSaver(GenericOutputSaver):
    def __init__(self, config, base_dir, output_category, output_type, environment):
        super().__init__(config, base_dir, output_category, output_type, environment)

        rospy.Subscriber(self.topic_name, AnafiTelemetry, self._anafi_raw_data_cb)

    def _anafi_raw_data_cb(self, msg: AnafiTelemetry):

        output = [
            msg.header.stamp.to_sec(),
            msg.vx,
            msg.vy,
            msg.vz,
            msg.roll,
            msg.pitch,
            msg.yaw
        ]

        self._save_output(output)

class AnafiOpticalFlowVelSaver(GenericOutputSaver):
    def __init__(self, config, base_dir, output_category, output_type, environment):
        super().__init__(config, base_dir, output_category, output_type, environment)

        rospy.Subscriber(self.topic_name, geometry_msgs.msg.Vector3Stamped, self._anafi_optical_flow_data_cb)

    def _anafi_optical_flow_data_cb(self, msg: geometry_msgs.msg.Vector3Stamped):

        output = [
            msg.header.stamp.to_sec(),
<<<<<<< HEAD
            # Swapped places between x and y, since the optixal-flow has a different coordinate-axis,
            # with y on vertical and x on horizontal
            -msg.vector.y,
            -msg.vector.x,
            -msg.vector.z
=======
            msg.vector.x,
            msg.vector.y,
            msg.vector.z
>>>>>>> ffe8f76d
        ]

        self._save_output(output)

class AnafiPolledVelSaver(GenericOutputSaver):
    def __init__(self, config, base_dir, output_category, output_type, environment):
        super().__init__(config, base_dir, output_category, output_type, environment)

        rospy.Subscriber(self.topic_name, geometry_msgs.msg.TwistStamped, self._anafi_polled_vel_data_cb)

    def _anafi_polled_vel_data_cb(self, msg: geometry_msgs.msg.TwistStamped):

        output = [
            msg.header.stamp.to_sec(),
            msg.twist.linear.x,
            msg.twist.linear.y,
            msg.twist.linear.z
        ]

        self._save_output(output)

<<<<<<< HEAD

class GuidanceSaver(GenericOutputSaver):
    def __init__(self, config, base_dir, output_category, output_type, environment):
        super().__init__(config, base_dir, output_category, output_type, environment)

        rospy.Subscriber(self.topic_name, geometry_msgs.msg.TwistStamped, self._guidance_cb)

    def _guidance_cb(self, msg: geometry_msgs.msg.TwistStamped):

        output = [
            msg.header.stamp.to_sec(),
            msg.twist.linear.x,
            msg.twist.linear.y,
            msg.twist.linear.z
        ]

        self._save_output(output)

=======
>>>>>>> ffe8f76d
class DnnCvPositionSaver(GenericOutputSaver):

    def __init__(self, config, base_dir, output_category, output_type, environment):
        super().__init__(config, base_dir, output_category, output_type, environment)

        rospy.Subscriber(self.topic_name, geometry_msgs.msg.PointStamped, self._dnn_cv_position_cb)

    def _dnn_cv_position_cb(self, msg: geometry_msgs.msg.PointStamped):

        self._save_output([
            msg.header.stamp.to_sec(),
            msg.point.x,
            msg.point.y,
            msg.point.z
        ])

class DnnCvHeadingSaver(GenericOutputSaver):

    def __init__(self, config, base_dir, output_category, output_type, environment):
        super().__init__(config, base_dir, output_category, output_type, environment)

        rospy.Subscriber(self.topic_name, Heading, self._dnn_cv_heading_cb)

    def _dnn_cv_heading_cb(self, msg: Heading):

        self._save_output([
            msg.header.stamp.to_sec(),
            msg.heading
        ])

class EkfPositionSaver(GenericOutputSaver):

    def __init__(self, config, base_dir, output_category, output_type, environment):
        super().__init__(config, base_dir, output_category, output_type, environment)

        rospy.Subscriber(self.topic_name, PointWithCovarianceStamped, self._ekf_position_estimate_cb)

    def _ekf_position_estimate_cb(self, msg: PointWithCovarianceStamped):

        output = [
            msg.header.stamp.to_sec(),
            msg.position.x,
            msg.position.y,
            msg.position.z,
        ]

        output.extend(msg.covariance)

        self._save_output(output)



class TcvDataSaver(GenericOutputSaver):
    def __init__(self, config, base_dir, output_category, output_type, environment):
        super().__init__(config, base_dir, output_category, output_type, environment)

        rospy.Subscriber(self.topic_name, EulerPose, self._tcv_pose_cb)

    def _tcv_pose_cb(self, msg):

        self._save_output([
            msg.header.stamp.to_sec(),
            msg.x,
            msg.y,
            msg.z,
            msg.phi,
            msg.theta,
            msg.psi
        ])

class EkfDataSaver(GenericOutputSaver):

    def __init__(self, config, base_dir, output_category, output_type, environment):
        super().__init__(config, base_dir, output_category, output_type, environment)

        rospy.Subscriber(self.topic_name, EkfOutput,
            self._ekf_output_cb
        )

    def _ekf_output_cb(self, msg):
        output = [
            msg.header.stamp.to_sec(),
            msg.x,
            msg.y,
            msg.z,
            msg.psi,
            msg.v_x,
            msg.v_y,
            msg.v_z
        ]

        output.extend(msg.covariance)

        self._save_output(output)<|MERGE_RESOLUTION|>--- conflicted
+++ resolved
@@ -35,17 +35,11 @@
 
         output = [
             msg.header.stamp.to_sec(),
-<<<<<<< HEAD
             # Swapped places between x and y, since the optixal-flow has a different coordinate-axis,
             # with y on vertical and x on horizontal
             -msg.vector.y,
             -msg.vector.x,
             -msg.vector.z
-=======
-            msg.vector.x,
-            msg.vector.y,
-            msg.vector.z
->>>>>>> ffe8f76d
         ]
 
         self._save_output(output)
@@ -67,8 +61,6 @@
 
         self._save_output(output)
 
-<<<<<<< HEAD
-
 class GuidanceSaver(GenericOutputSaver):
     def __init__(self, config, base_dir, output_category, output_type, environment):
         super().__init__(config, base_dir, output_category, output_type, environment)
@@ -86,8 +78,6 @@
 
         self._save_output(output)
 
-=======
->>>>>>> ffe8f76d
 class DnnCvPositionSaver(GenericOutputSaver):
 
     def __init__(self, config, base_dir, output_category, output_type, environment):
