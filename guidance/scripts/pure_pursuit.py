#!/usr/bin/python3

import rospy 
import std_msgs.msg
import sensor_msgs.msg
import pyproj
from enum import Enum

from geometry_msgs.msg import TwistStamped

from anafi_uav_msgs.msg import PointWithCovarianceStamped
from anafi_uav_msgs.srv import SetDesiredPose, SetDesiredPoseRequest, SetDesiredPoseResponse

import numpy as np
import guidance_helpers.utilities as utilities

import warnings
warnings.filterwarnings('ignore', category=DeprecationWarning)

class GuidanceState(Enum):
  ECEF = 0
  RELATIVE_TO_HELIPAD = 1
  IDLE = 2


class PurePursuitGuidanceLaw():
  """
  Guidance law generating the desired velocity based on the 
  desired and current position 
  """
  def __init__(self) -> None:
    node_name = rospy.get_param("~node_name", default = "pure_pursuit_guidance_node")
    controller_rate = rospy.get_param("~node_rate", default = 20)
    self.dt = 1.0 / controller_rate 

    rospy.init_node(node_name)
    self.rate = rospy.Rate(controller_rate)

    # Set up subscribers 
    rospy.Subscriber("/estimate/ekf", PointWithCovarianceStamped, self._ekf_cb)
    rospy.Subscriber("/anafi/gnss_location", sensor_msgs.msg.NavSatFix, self._drone_gnss_cb)
    # rospy.Subscriber("/platform/out/gps", sensor_msgs.msg.NavSatFix, self._target_gnss_cb) # Could be nice to subscribe to the estimated GNSS data about the target
    # rospy.Subscriber("/estimate/target_velocity", anafi_uav_msgs.msg.) # Would be nice to predict target movement

    # Set up publishers
    self.reference_velocity_publisher = rospy.Publisher("/guidance/pure_pursuit/velocity_reference", TwistStamped, queue_size=1)

    # Set up services
    rospy.Service("/guidance/service/desired_pos", SetDesiredPose, self._set_desired_ecef_pos)

    # Initialize parameters
    pure_pursuit_params = rospy.get_param("~pure_pursuit_parameters")
    velocity_limits = rospy.get_param("~velocity_limits")
    
    self.ua_max = pure_pursuit_params["ua_max"]
    self.lookahead = pure_pursuit_params["lookahead"]
    # self.kappa = pure_pursuit_params["kappa"]

    self.vx_limits = velocity_limits["vx"]
    self.vy_limits = velocity_limits["vy"]
    self.vz_limits = velocity_limits["vz"]

    self.desired_altitude : float = 1.0

    self.ekf_timestamp : std_msgs.msg.Time = None
    self.gnss_timestamp : std_msgs.msg.Time = None

    self.desired_ecef_pos : np.ndarray = None  # [xd, yd, zd]
    self.ecef_pos : np.ndarray = None          # [x, y, z]

    self.pos_relative_to_helipad : np.ndarray = None 

    self.guidance_state : GuidanceState = GuidanceState.RELATIVE_TO_HELIPAD


  def _set_desired_ecef_pos(self, msg : SetDesiredPoseRequest) -> SetDesiredPoseResponse:
    self.desired_ecef_pos = np.array([msg.x_d, msg.y_d, msg.z_d]).T

    res = SetDesiredPoseResponse()
    res.success = True
    return res


  def _drone_gnss_cb(self, msg : sensor_msgs.msg.NavSatFix) -> None:
    msg_timestamp = msg.header.stamp

    if not utilities.is_new_msg_timestamp(self.gnss_timestamp, msg_timestamp):
      # Old message
      return

    gnss_status = msg.status
    if gnss_status == -1:
      # No position fix
      return 

    latitude_rad = msg.latitude * np.pi / 180.0
    longitude_rad = msg.longitude * np.pi / 180.0
    altitude_m = msg.altitude 

    # Convertion from long / lat / altitude to ECEF
    ecef = pyproj.Proj(proj='geocent', ellps='WGS84', datum='WGS84')
    lla = pyproj.Proj(proj='latlong', ellps='WGS84', datum='WGS84')
    x, y, z = pyproj.transform(lla, ecef, longitude_rad, latitude_rad, altitude_m, radians=True)
    
    self.gnss_timestamp = msg_timestamp
    self.ecef_pos = np.array([x, y, z]).T


  def _ekf_cb(self, msg : PointWithCovarianceStamped) -> None:
    msg_timestamp = msg.header.stamp

    if not utilities.is_new_msg_timestamp(self.ekf_timestamp, msg_timestamp):
      # Old message
      return
    
    self.ekf_timestamp = msg_timestamp
    self.pos_relative_to_helipad = np.array([msg.position.x, msg.position.y, msg.position.z], dtype=float).reshape((3, 1))


  def _clamp(
        self, 
        value: float, 
        limits: tuple
      ) -> float:
    if value < limits[0]:
      return limits[0]
    elif value > limits[1]:
      return limits[1]
    else:
      return value


  def _request_target_ecef_position(self):
    pass


  def _get_valid_pos_error(self) -> np.ndarray:
    """
    Returns a valid error for position
    """
    zeros = np.zeros((3, 1))
    if self.guidance_state == GuidanceState.ECEF:
      if (self.gnss_timestamp is None\
        or self.ecef_pos is None\
        or self.desired_ecef_pos is None
      ):
        return zeros

      return self.ecef_pos - self.desired_ecef_pos

    if self.guidance_state == GuidanceState.RELATIVE_TO_HELIPAD:
      if (self.ekf_timestamp is None):
        return np.zeros((3, 1))

      # Using a target-position above the helipad to guide safely
      # target_position = np.array([0, 0, 0.25]).reshape((3, 1))
      # error = -self.pos_relative_to_helipad #- target_position
      altitude_error = self.desired_altitude + self.pos_relative_to_helipad[2] 
      return np.array([-self.pos_relative_to_helipad[0], -self.pos_relative_to_helipad[1], altitude_error])

    return zeros


  def calculate_velocity_reference(self) -> None:
    """
    Generate a velocity reference from a position error using the pure
    pursuit guidance law as defined in Fossen 2021.
    """
    twist_ref_msg = TwistStamped()

    zeros_3_1 = np.zeros((3, 1))
    vel_target = zeros_3_1 # Possible extension to use constant bearing guidance in the future

    while not rospy.is_shutdown():
      if self.pos_relative_to_helipad is None:
        self.rate.sleep()
        continue

      pos_error = self._get_valid_pos_error()
      pos_error_normed = np.linalg.norm(pos_error)
      horizontal_error_normed = np.linalg.norm(pos_error[:2])

      # Control vertical position error when low horizontal error
      if horizontal_error_normed > 0.25:
        self.desired_altitude = 0.0 #1.0
      else:
        self.desired_altitude = 0.0

      if pos_error_normed > 1e-3:
        kappa = (pos_error_normed * self.ua_max) / (np.sqrt(pos_error_normed + self.lookahead**2))
        vel_ref_unclamped = vel_target - (kappa * pos_error) / (pos_error_normed) 
      else:
        vel_ref_unclamped = zeros_3_1

<<<<<<< HEAD
      print(pos_error)
      print()
      print(vel_ref_unclamped)
      print("\n\n")

      vel_ref_x = self._clamp(vel_ref_unclamped[0], self.vx_limits)
      vel_ref_y = self._clamp(vel_ref_unclamped[1], self.vy_limits)
      vel_ref_z = self._clamp(vel_ref_unclamped[2], self.vz_limits)
=======
      vel_ref_x = self.__clamp(vel_ref_unclamped[0], self.vx_limits)
      vel_ref_y = self.__clamp(vel_ref_unclamped[1], self.vy_limits)
      vel_ref_z = self.__clamp(vel_ref_unclamped[2], self.vz_limits)
>>>>>>> 59b2a082

      twist_ref_msg.header.stamp = rospy.Time.now()
      twist_ref_msg.twist.linear.x = vel_ref_x
      twist_ref_msg.twist.linear.y = vel_ref_y
      twist_ref_msg.twist.linear.z = vel_ref_z

      self.reference_velocity_publisher.publish(twist_ref_msg)

      # Should have some logic for switching to the ECEF-coordinate frame in case 
      # the error becomes too large. Requires the guidance to have an overview of 
      # the target position
      # max_error = rospy.get_param("~max_error_normed", default=10)
      # if self.guidance_state == GuidanceState.RELATIVE_TO_HELIPAD and pos_error_normed > max_error:
      #   # May consider requesting ECEF-position of the target
      #   # Idle, such that it will not move until the position is updated
      #   # self.guidance_state = GuidanceState.IDLE
      #   # self._request_target_ecef_position() # Set the state to ECEF
      #   pass

        # Might consider having the action-executor to perform this action

      self.rate.sleep()


def main():
  guidance_law = PurePursuitGuidanceLaw()
  guidance_law.calculate_velocity_reference()


if __name__ == "__main__":
  main()<|MERGE_RESOLUTION|>--- conflicted
+++ resolved
@@ -192,7 +192,6 @@
       else:
         vel_ref_unclamped = zeros_3_1
 
-<<<<<<< HEAD
       print(pos_error)
       print()
       print(vel_ref_unclamped)
@@ -201,11 +200,6 @@
       vel_ref_x = self._clamp(vel_ref_unclamped[0], self.vx_limits)
       vel_ref_y = self._clamp(vel_ref_unclamped[1], self.vy_limits)
       vel_ref_z = self._clamp(vel_ref_unclamped[2], self.vz_limits)
-=======
-      vel_ref_x = self.__clamp(vel_ref_unclamped[0], self.vx_limits)
-      vel_ref_y = self.__clamp(vel_ref_unclamped[1], self.vy_limits)
-      vel_ref_z = self.__clamp(vel_ref_unclamped[2], self.vz_limits)
->>>>>>> 59b2a082
 
       twist_ref_msg.header.stamp = rospy.Time.now()
       twist_ref_msg.twist.linear.x = vel_ref_x
