#!/usr/bin/env python3

import os
import argparse
import functools
import numpy as np
import pandas as pd

import seaborn as sns

import matplotlib.pyplot as plt
from mpl_toolkits import mplot3d

class Plotter():

    def __init__(self):
        sns.set_theme()
        # LaTex must be installed for this to work
        # sudo apt-get install dvipng texlive-latex-extra texlive-fonts-recommended cm-super

        plt.rcParams['text.usetex'] = True
        plt.rc('text.latex', preamble=r'\usepackage{bm}')

    def match_two_dataseries_one_to_one(self, data1: np.ndarray, data2: np.ndarray):

        if data1.shape[0] > data2.shape[0]:
            dense = data1
            dense_prefix = "data1"
            sparse = data2
            sparse_prefix = "data2"
        else:
            dense = data2
            dense_prefix = "data2"
            sparse = data1
            sparse_prefix = "data1"

        dense_df = pd.DataFrame()
        dense_df["time"] = dense[:,0]
        for i in range(1, dense.shape[1]):
            dense_df[f"{dense_prefix}_{i-1}"] = dense[:,i]

        sparse_df = pd.DataFrame()
        sparse_df["time"] = sparse[:,0]
        for i in range(1, sparse.shape[1]):
            sparse_df[f"{sparse_prefix}_{i-1}"] = sparse[:,i]

        merged = pd.merge_asof(sparse_df, dense_df, on="time", allow_exact_matches=True, direction="nearest")

        timestamps = merged["time"].to_numpy()

        data1_out = []
        for i in range(data1.shape[1] - 1):
            data1_out.append(merged[f"data1_{i}"].to_numpy())
        data1_out = np.array(data1_out).T

        data2_out = []
        for i in range(data2.shape[1] - 1):
            data2_out.append(merged[f"data2_{i}"].to_numpy())
        data2_out = np.array(data2_out).T

        return timestamps, data1_out, data2_out

    def sync_multiple_data_series_based_on_timestamps(self, data: list):

        data_frames = []

        for i, dataseries in enumerate(data):
            df = pd.DataFrame()
            df["time"] = dataseries[:,0]
            for j in range(1, dataseries.shape[1]):
                df[f"data_{i}_{j-1}"] = dataseries[:,j]
            data_frames.append(df)

        df_merged = functools.reduce(lambda left,right: pd.merge(left, right, on="time", how="outer"), data_frames)

        data_out = []

        for i in range(len(data)):
            data_i = []
            data_i.append(df_merged["time"])

            num_columns = data[i].shape[1] - 1 # not including time
            for j in range(num_columns):
                data_i.append(df_merged[f"data_{i}_{j}"].to_numpy())
            data_i = np.array(data_i).T

            data_out.append(data_i)

        return data_out

    def calculate_rmse_and_plot(self, timestamps, data1, data2, suptitle="", data1_label="", data2_label="",
        xlabels=[], ylabels=[], plot_std_devs=False, std_devs=[], legend_size=10
    ):
        if data1.shape == data2.shape:
            rmse_all = np.sqrt(np.mean((data1 - data2)**2))
            rmse_per_column = []
            for i in range(data1.shape[1]):
                rmse_per_column.append(np.sqrt(np.mean((data1[:,i] - data2[:,i])**2)))

            print("="*10, f"RMSE calculations ({suptitle})", "="*10)
            print(f"Total RMSE ({data1.shape[1]} axis): {rmse_all:.4f}\n")
            for i, rmse in enumerate(rmse_per_column):
                print(f"Column {i}: {rmse:.4f}")

        fig, ax = plt.subplots(data1.shape[1], 1)
        fig.suptitle(suptitle)

        for i in range(ax.shape[0]):
            if i == ax.shape[0] - 1:
                ax[i].set_xlabel(xlabels[i])
            else:
                ax[i].set_xticklabels([])


            ax[i].set_ylabel(ylabels[i])
            ax[i].plot(timestamps - timestamps[0], data1[:,i], label=data1_label, linewidth=2)
            ax[i].plot(timestamps - timestamps[0], data2[:,i], label=data2_label, linewidth=2)

            if plot_std_devs:
                ax[i].fill_between(timestamps - timestamps[0], y1=data1[:,i] - std_devs[i], y2=data1[:,i] + std_devs[i], alpha=.5, label=r"$1\sigma$")
                # ax[i].plot(timestamps - timestamps[0], std_devs[i], c="red", label="std")

            if i == ax.shape[0] - 1: # only print legend on last figure
                ax[i].legend(loc="lower center", prop={'size': legend_size})

        fig.align_ylabels(ax)
        plt.savefig("matched_data.png", dpi=300, bbox_inches="tight", pad_inches=0)

    def plot_multiple_data_series(self, data: list, numplots: int, suptitle: str,
        legends: list, xlabels: list, ylabels: list, use_scatter: list, legend_size=10
    ):
        fig, ax = plt.subplots(numplots, 1)
        fig.suptitle(suptitle)
        try:
            for i in range(ax.shape[0]):
                if i == ax.shape[0] - 1:
                    ax[i].set_xlabel(xlabels[i])
                else:
                    ax[i].set_xticklabels([])
                ax[i].set_ylabel(ylabels[i])
                # ax[i].yaxis.set_label_position("right")
                for j in range(len(data)):
                    if use_scatter[j]:
                        ax[i].plot(data[j][:,0] - data[j][0,0], data[j][:,i+1], marker=".", label=legends[j])
                    else:
                        ax[i].plot(data[j][:,0] - data[j][0,0], data[j][:,i+1], label=legends[j])
                if i == ax.shape[0] - 1: # only print legend on last figure
                    ax[i].legend(loc="best", prop={'size': legend_size})
        except AttributeError: # means there is only one plot
            ax.set_ylabel(ylabels[0])
            ax.set_xlabel(xlabels[0])
            for j in range(len(data)):
                    if use_scatter[j]:
                        ax.scatter(data[j][:,0] - data[j][0,0], data[j][:,1], s=4, label=legends[j])
                    else:
                        ax.plot(data[j][:,0] - data[j][0,0], data[j][:,1], label=legends[j])
            ax.legend(loc="upper right", prop={'size': 10})
        fig.align_ylabels(ax)
        # plt.subplots_adjust(top=0.8)
        print(fig.get_size_inches())
        plt.savefig(f"multipe_data_series.png", dpi=300, bbox_inches="tight", pad_inches=0)

    def plot_ned_positions_3d(self, drone_pos:np.ndarray, helipad_pos: np.ndarray, plot_title="", orientation: tuple=None):
        fig = plt.figure()
        ax = plt.axes(projection='3d')
        ax.set_xlabel("x [m]")
        ax.set_ylabel("y [m]")
        ax.set_zlabel("z [m]")
        # ax.set_xlim(-2, 2)
        # ax.set_ylim(-2, 2)

        ax.plot3D(helipad_pos[:,1], helipad_pos[:,2], helipad_pos[:,3], label=r"$\bm{p}_{h}^n$")
        ax.plot3D(drone_pos[:,1], drone_pos[:,2], drone_pos[:,3], label=r"$\bm{p}_{d}^n$", linestyle="dashdot")

        if orientation is not None:
            ax.view_init(elev=orientation[0], azim=orientation[1])

        ax.legend()
        ax.set_title(plot_title)
        plt.savefig("3d_plot.png", dpi=300, bbox_inches="tight", pad_inches=0)


def main():
    parser = argparse.ArgumentParser(description="Visualize data.")
    parser.add_argument("data_dir", metavar="data_dir", type=str, help="Base directory of data")

    args = parser.parse_args()

    plotter = Plotter()

    script_dir = os.path.dirname(os.path.realpath(__file__))
    data_dir = f"{script_dir}/../../out/{args.data_dir}"

    # Load data
<<<<<<< HEAD
    # gt_data = np.loadtxt(f"{data_dir}/ground_truths/helipad_pose_body_frame.txt", skiprows=2)
    # dnncv_data = np.loadtxt(f"{data_dir}/estimates/dnn_cv_position.txt", skiprows=1)
=======
    gt_data = np.loadtxt(f"{data_dir}/ground_truths/helipad_pose_body_frame.txt", skiprows=2)
    dnncv_data = np.loadtxt(f"{data_dir}/estimates/dnn_cv_position.txt", skiprows=1)
>>>>>>> ffe8f76d
    # gt_data_drone_pose = np.loadtxt(f"{data_dir}/ground_truths/drone_pose_helipad_frame.txt", skiprows=2)
    # anafi_raw_data = np.loadtxt(f"{data_dir}/estimates/anafi_raw_data.txt", skiprows=1)

    # Calculate accuracy of DNNCV
    # ts, dnncv_pos, gt_pos = plotter.match_two_dataseries_one_to_one(dnncv_data, gt_data)
    # plotter.calculate_rmse_and_plot(
    #     ts,
    #     dnncv_pos[:,:3],
    #     gt_pos[:,:3],
    #     suptitle="DNNCV pos estimate vs. ground truth",
    #     data1_label="DNNCV",
    #     data2_label="GT",
    #     ylabels=["x[m]", "y[m]", "z[m]"],
    #     xlabels=["t [sec]", "t [sec]", "t [sec]"]
    # )

    # # Calculate accuracy of EKF
    # ts, ekf_pos, gt_pos = plotter.match_two_dataseries_one_to_one(ekfpos_data, gt_data)
    # plotter.calculate_rmse_and_plot(
    #     ts,
    #     ekf_pos[:,:3],
    #     gt_pos[:,:3],
    #     suptitle="EKF pos estimate vs. ground truth",
    #     data1_label="EKF",
    #     data2_label="GT",
    #     ylabels=["x[m]", "y[m]", "z[m]"],
    #     xlabels=["t [sec]", "t [sec]", "t [sec]"],
    #     plot_std_devs=True,
    #     std_devs = [np.sqrt(ekf_pos[:,3]), np.sqrt(ekf_pos[:,7]), np.sqrt(ekf_pos[:,11])]
    # )

    # ###################
    # # Only estimates (EKF, DNNCV, TCV)
    # ###################

    # tcv_data = np.loadtxt(f"{data_dir}/estimates/tcv_pose.txt", skiprows=1)
    # dnncv_data = np.loadtxt(f"{data_dir}/estimates/dnn_cv_position.txt", skiprows=1)
    # ekf_data = np.loadtxt(f"{data_dir}/estimates/ekf_position.txt", skiprows=1)

    # title = ""

    # synced_gt_dnncv_ekf_data = plotter.sync_multiple_data_series_based_on_timestamps([ekf_data, dnncv_data, tcv_data])
    # plotter.plot_multiple_data_series(
    #     synced_gt_dnncv_ekf_data, 3, title,
    #     ["KF", "DNNCV", "TCV"], ["t [sec]", "t [sec]", "t [sec]"], ["x[m]", "y[m]", "z[m]"],
    #     [False, False, True]
    # )

    # ###################
    # # TCV
    # ###################

    # tcv_data = np.loadtxt(f"{data_dir}/estimates/tcv_pose.txt", skiprows=1)
    # gt_data = np.loadtxt(f"{data_dir}/ground_truths/helipad_pose_body_frame.txt", skiprows=2)

    # if args.data_dir == "2022-5-25/22-58-16":
    #     title = r"TCV estimate vs. ground truth position $\bm p_h^b$" "\n" "Flight pattern: Square with yaw rotation at $\sim$60 sec"
    #     title = ""
    # else:
    #     title = "Ground truth vs. TCV position"

    # # Compare TCV estimate to ground truth
    # synced_gt_tcv_data = plotter.sync_multiple_data_series_based_on_timestamps([gt_data, tcv_data])
    # plotter.plot_multiple_data_series(
    #     synced_gt_tcv_data, 3, title,
    #     ["GT", "TCV"], ["t [sec]", "t [sec]", "t [sec]"], ["x[m]", "y[m]", "z[m]"],
    #     [False, False]
    # )

    # # Calculate accuracy of TCV
    # ts, gt_pos, tcv_pos = plotter.match_two_dataseries_one_to_one(gt_data, tcv_data)
    # plotter.calculate_rmse_and_plot(
    #     ts,
    #     gt_pos[:,:3],
    #     tcv_pos[:,:3],
    #     suptitle="TCV pos estimate vs. ground truth",
    #     data1_label="GT",
    #     data2_label="TCV",
    #     ylabels=["x[m]", "y[m]", "z[m]"],
    #     xlabels=["t [sec]", "t [sec]", "t [sec]"],
    # )

    # ###################
    # # DNNCV
    # ###################

    # dnncv_data = np.loadtxt(f"{data_dir}/estimates/dnn_cv_position.txt", skiprows=1)
    # gt_data = np.loadtxt(f"{data_dir}/ground_truths/helipad_pose_body_frame.txt", skiprows=2)

    # if args.data_dir == "2022-5-25/23-6-43":
    #     title = r"DNNCV estimate vs. ground truth position $\bm p_h^b$" "\n" "Flight pattern: Square with yaw rotation at $\sim$60 sec"
    #     title = ""
    # else:
    #     title = "Ground truth vs. DNNCV position"

    # # Compare DNNCV estimate to ground truth
    # synced_gt_dnncv_data = plotter.sync_multiple_data_series_based_on_timestamps([gt_data, dnncv_data])
    # plotter.plot_multiple_data_series(
    #     synced_gt_dnncv_data, 3, title,
    #     ["GT", "DNNCV"], ["t [sec]", "t [sec]", "t [sec]"], ["x[m]", "y[m]", "z[m]"],
    #     [False, False]
    # )

    # # Calculate accuracy of DNNCV
    # ts, dnncv_pos, gt_pos = plotter.match_two_dataseries_one_to_one(dnncv_data, gt_data)
    # plotter.calculate_rmse_and_plot(
    #     ts,
    #     dnncv_pos[:,:3],
    #     gt_pos[:,:3],
    #     suptitle="DNNCV pos estimate vs. ground truth",
    #     data1_label="DNNCV",
    #     data2_label="GT",
    #     ylabels=["x[m]", "y[m]", "z[m]"],
    #     xlabels=["t [sec]", "t [sec]", "t [sec]"],
    # )

    # ###################
    # # EKF
    # ###################

    # ekf_data = np.loadtxt(f"{data_dir}/estimates/ekf_position.txt", skiprows=1)
    # gt_data = np.loadtxt(f"{data_dir}/ground_truths/helipad_pose_body_frame.txt", skiprows=2)

    # if args.data_dir == "2022-5-26/13-49-36":
    #     title = "Perception output - Drone landing on discretely moving platform\nEnvironment: REAL - Guidance law: PID"
    # elif args.data_dir == "2022-5-26/13-55-56":
    #     title = "Perception output - Drone landing on continuously moving platform\nEnvironment: REAL - Guidance law: PID"
    # elif args.data_dir == "2022-5-25/23-16-1":
    #     title = r"CV model KF estimate vs. ground truth position $\bm p_h^b$" "\n" "Flight pattern: Square with yaw rotation at $\sim$60 sec"
    #     title = ""
    # elif args.data_dir == "2022-5-25/23-48-35":
    #     title = r"Complete KF estimate vs. ground truth position $\bm p_h^b$" "\n" "Flight pattern: Square with yaw rotation at $\sim$60 sec"
    #     title = ""
    # else:
    #     title = "Position - GT vs. KF (all measurements)"

    # # Compare EKF estimate to ground truth
    # synced_gt_ekf_data = plotter.sync_multiple_data_series_based_on_timestamps([gt_data, ekf_data])
    # plotter.plot_multiple_data_series(
    #     synced_gt_ekf_data, 3, title,
    #     ["GT", "KF"], ["t [sec]", "t [sec]", "t [sec]"], ["x[m]", "y[m]", "z[m]"],
    #     [False, False], legend_size=10
    # )

    # # Calculate accuracy of EKF
    # ts, ekf_pos, gt_pos = plotter.match_two_dataseries_one_to_one(ekf_data, gt_data)
    # plotter.calculate_rmse_and_plot(
    #     ts,
    #     ekf_pos[:,:3],
    #     gt_pos[:,:3],
    #     suptitle=title,
    #     data1_label="KF",
    #     data2_label="GT",
    #     ylabels=["x[m]", "y[m]", "z[m]"],
    #     xlabels=["t [sec]", "t [sec]", "t [sec]"],
    #     plot_std_devs=True,
    #     std_devs = [np.sqrt(ekf_pos[:,3]), np.sqrt(ekf_pos[:,7]), np.sqrt(ekf_pos[:,11])],
    #     legend_size=10
    # )

    # # ###################
    # # # GT, EKF, DNNCV and TCV all in one
    # # ###################

    # tcv_data = np.loadtxt(f"{data_dir}/estimates/tcv_pose.txt", skiprows=1)
    # dnncv_data = np.loadtxt(f"{data_dir}/estimates/dnn_cv_position.txt", skiprows=1)
    # ekf_data = np.loadtxt(f"{data_dir}/estimates/ekf_position.txt", skiprows=1)
    # gt_data = np.loadtxt(f"{data_dir}/ground_truths/helipad_pose_body_frame.txt", skiprows=2)

    # if args.data_dir == "2022-5-26/13-49-36":
    #     title = "Perception output - Drone landing on discretely moving platform\nEnvironment: REAL - Guidance law: PID"
    #     title = ""
    # elif args.data_dir == "2022-5-26/13-55-56":
    #     title = "Perception output - Drone landing on continuously moving platform\nEnvironment: REAL - Guidance law: PID"
    #     title = ""
    # elif args.data_dir == "2022-5-25/23-48-35":
    #     title = r"Complete KF estimate vs. ground truth position $\bm p_h^b$" "\n" "Flight pattern: Square with yaw rotation at $\sim$60 sec"
    # else:
    #     title = "Position - GT vs. EKF vs. DNNCV raw vs. TCV raw"

    # # # Compare DNNCV and EKF estimate to ground truth
    # synced_gt_dnncv_ekf_data = plotter.sync_multiple_data_series_based_on_timestamps([gt_data, ekf_data, dnncv_data, tcv_data])
    # legend = ["GT", "KF", "DNNCV", "TCV"]
    # plotter.plot_multiple_data_series(
    #     synced_gt_dnncv_ekf_data, 3, title,
    #     legend, ["t [sec]", "t [sec]", "t [sec]"], ["x[m]", "y[m]", "z[m]"],
    #     [False, False, False, False], legend_size=8
    # )

    # ###################
    # # GT only
    # ###################

    # gt_data = np.loadtxt(f"{data_dir}/ground_truths/helipad_pose_body_frame.txt", skiprows=2)

    # # title = "Flight patthern used to evaluate perception systems" "\n" r"Ground truth position $\bm p_h^b$"
    # title = ""

    # # # Compare DNNCV and EKF estimate to ground truth
    # legend = ["GT"]
    # plotter.plot_multiple_data_series(
    #     [gt_data], 3, title,
    #     legend, ["t [sec]", "t [sec]", "t [sec]"], ["x[m]", "y[m]", "z[m]"],
    #     [False]
    # )

    # plt.subplots_adjust(top=0.8)

    # # ###################
    # # # GT vs. measured velocity
    # # ###################
    # anafi_raw_data = np.loadtxt(f"{data_dir}/estimates/anafi_raw_data.txt", skiprows=1)
    # gt_odom_data = np.loadtxt(f"{data_dir}/ground_truths/drone_velocity_body_frame_and_attitude.txt", skiprows=2)


    # synced_gt_telemetry_data = plotter.sync_multiple_data_series_based_on_timestamps([gt_odom_data, anafi_raw_data])
    # plotter.plot_multiple_data_series(
    #     synced_gt_telemetry_data, 3, "GT vs. telemetry velocity",
    #     ["GT", "TEL"], ["t [sec]", "t [sec]", "t [sec]"], ["x[m]", "y[m]", "z[m]"],
    #     [False, False]
    # )

    # Plot heading angles
    # synched_heading_data = plotter.sync_multiple_data_series_based_on_timestamps([gt_data_drone_pose, anafi_raw_data])

    # plotter.plot_multiple_data_series(
    #     [
    #         np.array([synced_gt_tcv_data[0][:,0], synced_gt_tcv_data[0][:,6]]).T,
    #         np.array([synced_gt_tcv_data[1][:,0], synced_gt_tcv_data[1][:,6]]).T
    #     ],
    #      1, "Heading - GT vs TCV", ["GT", "tcv"],  ["t [sec]"], ["heading [deg]"], [False, False]
    # )

    # ###################
    # # 3D NED position
    # ###################
    # drone_pose_ned_gt = np.loadtxt(f"{data_dir}/ground_truths/drone_pose_ned.txt", skiprows=2)
    # helipad_pose_ned_gt = np.loadtxt(f"{data_dir}/ground_truths/helipad_pose.txt", skiprows=2)

    # if args.data_dir == "2022-5-26/13-49-36":
    #     title = "3D view - Drone landing on discretely moving platform\nEnvironment: REAL - Guidance law: PID"
    #     title = ""
    #     orientation = (12, -127)
    # elif args.data_dir == "2022-5-26/13-55-56":
    #     title = "3D view - Drone landing on continuously moving platform\nEnvironment: REAL - Guidance law: PID"
    #     title = ""
    #     orientation = (11, -110)
    # else:
    #     title = "Add title here"
    #     orientation = None

    # plotter.plot_ned_positions_3d(drone_pose_ned_gt, helipad_pose_ned_gt, plot_title=title, orientation=orientation)

<<<<<<< HEAD
    # optical_flow_vel_data = np.loadtxt(f"{data_dir}/estimates/anafi_optical_flow.txt", skiprows=2)
    # polled_vel_data = np.loadtxt(f"{data_dir}/estimates/anafi_polled_vel.txt", skiprows=2)
    # # qualisys_drone_vel = np.loadtxt(f"{data_dir}/ground_truths/drone_velocity_body_frame_and_attitude.txt", skiprows=2)


    # # title = "Polled velocity vs optical flow"

    # synced_vel_data = plotter.sync_multiple_data_series_based_on_timestamps([optical_flow_vel_data, polled_vel_data])#, qualisys_drone_vel])
    # plotter.plot_multiple_data_series(
    #     synced_vel_data, 2, title,
    #     ["Optical flow", "Polled"], ["t [sec]", "t [sec]"], ["vx[m]", "vy[m]", "vz[m]"],
    #     [False, False]
    # )

    # # # print(f"{data_dir}/estimates/guidance_pure_pursuit.txt")
    pure_pursuit = np.loadtxt(f"{data_dir}/estimates/guidance_pure_pursuit.txt", skiprows=2)
    pid_guidance = np.loadtxt(f"{data_dir}/estimates/guidance_pid.txt", skiprows=2)
    optical_flow = np.loadtxt(f"{data_dir}/estimates/anafi_optical_flow.txt", skiprows=2)
    polled_vel = np.loadtxt(f"{data_dir}/estimates/anafi_polled_vel.txt", skiprows=2)

    # qualisys_drone_vel = np.loadtxt(f"{data_dir}/ground_truths/drone_velocity_body_frame_and_attitude.txt", skiprows=2)

    title = "Guidance vs actual"
    synced_vel_data = plotter.sync_multiple_data_series_based_on_timestamps([pure_pursuit, pid_guidance, optical_flow, polled_vel])#, qualisys_drone_vel])
    plotter.plot_multiple_data_series(
        data=synced_vel_data, numplots=3, suptitle=title,
        legends=["Pure pursuit", "PID", "Optical flow", "Polled velocity"], xlabels=["t [sec]", "t [sec]", "t [sec]"], ylabels=["vx[m]", "vy[m]", "vz[m]"],
        use_scatter=[False, False, False, False]
=======
    optical_flow_vel_data = np.loadtxt(f"{data_dir}/estimates/anafi_optical_flow.txt", skiprows=2)
    polled_vel_data = np.loadtxt(f"{data_dir}/estimates/anafi_polled_vel.txt", skiprows=2)
    qualisys_drone_vel = np.loadtxt(f"{data_dir}/ground_truths/drone_velocity_body_frame_and_attitude.txt", skiprows=2)


    title = ""

    synced_vel_data = plotter.sync_multiple_data_series_based_on_timestamps([optical_flow_vel_data, polled_vel_data, qualisys_drone_vel])
    plotter.plot_multiple_data_series(
        synced_vel_data, 3, title,
        ["Optical flow", "Polled", "GT"], ["t [sec]", "t [sec]", "t [sec]"], ["vx[m]", "vy[m]", "vz[m]"],
        [False, False, False]
>>>>>>> ffe8f76d
    )

    plt.show()

    # attitude_commands = np.loadtxt(f"{data_dir}/commands/attitude_cmd.txt", skiprows=2)
    # # qualisys_drone_vel = np.loadtxt(f"{data_dir}/ground_truths/drone_velocity_body_frame_and_attitude.txt", skiprows=2)

    # title = "Attitude commands"
    # synced_vel_data = plotter.sync_multiple_data_series_based_on_timestamps([attitude_commands])#, qualisys_drone_vel])
    # plotter.plot_multiple_data_series(
    #     data=synced_vel_data, numplots=4, suptitle=title,
    #     legends=["Attitude commands"], xlabels=["t [sec]"]*4, ylabels=["roll[deg]", "pitch[deg]", "yaw[deg]", "thrust[m/s]"],
    #     use_scatter=[False]
    # )


    # plt.show()

if __name__ == "__main__":
    main()<|MERGE_RESOLUTION|>--- conflicted
+++ resolved
@@ -192,13 +192,8 @@
     data_dir = f"{script_dir}/../../out/{args.data_dir}"
 
     # Load data
-<<<<<<< HEAD
     # gt_data = np.loadtxt(f"{data_dir}/ground_truths/helipad_pose_body_frame.txt", skiprows=2)
     # dnncv_data = np.loadtxt(f"{data_dir}/estimates/dnn_cv_position.txt", skiprows=1)
-=======
-    gt_data = np.loadtxt(f"{data_dir}/ground_truths/helipad_pose_body_frame.txt", skiprows=2)
-    dnncv_data = np.loadtxt(f"{data_dir}/estimates/dnn_cv_position.txt", skiprows=1)
->>>>>>> ffe8f76d
     # gt_data_drone_pose = np.loadtxt(f"{data_dir}/ground_truths/drone_pose_helipad_frame.txt", skiprows=2)
     # anafi_raw_data = np.loadtxt(f"{data_dir}/estimates/anafi_raw_data.txt", skiprows=1)
 
@@ -452,7 +447,6 @@
 
     # plotter.plot_ned_positions_3d(drone_pose_ned_gt, helipad_pose_ned_gt, plot_title=title, orientation=orientation)
 
-<<<<<<< HEAD
     # optical_flow_vel_data = np.loadtxt(f"{data_dir}/estimates/anafi_optical_flow.txt", skiprows=2)
     # polled_vel_data = np.loadtxt(f"{data_dir}/estimates/anafi_polled_vel.txt", skiprows=2)
     # # qualisys_drone_vel = np.loadtxt(f"{data_dir}/ground_truths/drone_velocity_body_frame_and_attitude.txt", skiprows=2)
@@ -481,20 +475,6 @@
         data=synced_vel_data, numplots=3, suptitle=title,
         legends=["Pure pursuit", "PID", "Optical flow", "Polled velocity"], xlabels=["t [sec]", "t [sec]", "t [sec]"], ylabels=["vx[m]", "vy[m]", "vz[m]"],
         use_scatter=[False, False, False, False]
-=======
-    optical_flow_vel_data = np.loadtxt(f"{data_dir}/estimates/anafi_optical_flow.txt", skiprows=2)
-    polled_vel_data = np.loadtxt(f"{data_dir}/estimates/anafi_polled_vel.txt", skiprows=2)
-    qualisys_drone_vel = np.loadtxt(f"{data_dir}/ground_truths/drone_velocity_body_frame_and_attitude.txt", skiprows=2)
-
-
-    title = ""
-
-    synced_vel_data = plotter.sync_multiple_data_series_based_on_timestamps([optical_flow_vel_data, polled_vel_data, qualisys_drone_vel])
-    plotter.plot_multiple_data_series(
-        synced_vel_data, 3, title,
-        ["Optical flow", "Polled", "GT"], ["t [sec]", "t [sec]", "t [sec]"], ["vx[m]", "vy[m]", "vz[m]"],
-        [False, False, False]
->>>>>>> ffe8f76d
     )
 
     plt.show()
