--- conflicted
+++ resolved
@@ -469,14 +469,6 @@
 
     # qualisys_drone_vel = np.loadtxt(f"{data_dir}/ground_truths/drone_velocity_body_frame_and_attitude.txt", skiprows=2)
 
-<<<<<<< HEAD
-    title = "Guidance velocity vs estimated velocities"
-    synced_vel_data = plotter.sync_multiple_data_series_based_on_timestamps([pid_guidance, optical_flow, polled_vel])#, qualisys_drone_vel])
-    plotter.plot_multiple_data_series(
-        data=synced_vel_data, numplots=3, suptitle=title,
-        legends=["PID guidance velocity", "Optical flow velocity", "Polled velocity"], xlabels=["t [sec]", "t [sec]", "t [sec]"], ylabels=["vx[m]", "vy[m]", "vz[m]"],
-        use_scatter=[False, False, False, False]
-=======
     # title = "Optical flow velocity compared to guidance velocity"
     # synced_vel_data = plotter.sync_multiple_data_series_based_on_timestamps([optical_flow, pid_guidance])#, qualisys_drone_vel])
     # plotter.plot_multiple_data_series(
@@ -493,7 +485,6 @@
         data=synced_vel_data, numplots=3, suptitle=title,
         legends=["Pure pursuit guidance", "PID guidance"], xlabels=["t [sec]"]*3, ylabels=["vx[m/s]", "vy[m/s]", "vz[m/s]"],
         use_scatter=[False, False]
->>>>>>> 59b2a082
     )
 
     plt.show()
