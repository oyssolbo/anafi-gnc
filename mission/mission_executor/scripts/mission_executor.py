#!/usr/bin/python3

import rospy
import rospkg

import pyproj
import numpy as np

from collections import deque
from typing import Callable

import anafi_uav_msgs.msg 
from anafi_uav_msgs.srv import SetPlannedActions, SetPlannedActionsRequest, SetPlannedActionsResponse
import olympe_bridge.msg 

import std_msgs.msg
import sensor_msgs.msg
from std_srvs.srv import SetBool

import mission_executor_helpers.utilities as utilities
import simple_missions.lab_test as lab_test

import warnings
warnings.filterwarnings('ignore', category=DeprecationWarning)

class MissionExecutorNode():
  """
  What is left to do (except for the documentation):
  - store information when an action or service fails to perform some operation, and
    find a method for solving this. Must likely be passed to the planner
  - usage of config file for storing topics/actions/services etc
  - finding a method for passing locations 
  """
  def __init__(self) -> None:
    # Setup node
    node_name = rospy.get_param("~node_name", default="mission_executor_node")
    node_rate = rospy.get_param("~node_rate", default=10)
    rospy.init_node(node_name)
    self.rate = rospy.Rate(node_rate)

    # Setup subscribers
    # rospy.Subscriber("/drone/out/telemetry", anafi_uav_msgs.msg.AnafiTelemetry, self._drone_telemetry_cb)
    rospy.Subscriber("/anafi/state", std_msgs.msg.String, self._drone_state_cb) 
    rospy.Subscriber("/anafi/gnss_location", sensor_msgs.msg.NavSatFix, self._drone_gnss_cb)
    rospy.Subscriber("/estimate/ekf", anafi_uav_msgs.msg.PointWithCovarianceStamped, self._ekf_cb)

    # Setup services
    rospy.Service("/mission_executor/service/set_planned_actions", SetPlannedActions, self._set_planned_actions_srv)

    # Setup publishers
    self.takeoff_pub = rospy.Publisher("/anafi/cmd_takeoff", std_msgs.msg.Empty, queue_size=1)
    self.land_pub = rospy.Publisher("/anafi/cmd_land", std_msgs.msg.Empty, queue_size=1)

    self.move_to_ecef_pub = rospy.Publisher("/anafi/cmd_moveto", olympe_bridge.msg.MoveToCommand, queue_size=1)
    self.move_relative_pub = rospy.Publisher("/anafi/cmd_moveby", olympe_bridge.msg.MoveByCommand, queue_size=1)

    # Services and actions to connect to
    self.velocity_controller_service_name = "/velocity_controller/service/enable_controller"

    # Initializing values
    self.pos_ecef : np.ndarray = None 
    self.ned_origin_in_ECEF : np.ndarray = None       # The origin of the NED-frame expressed in ECEF
    self.pos_relative_to_helipad : np.ndarray = None
    self.desired_ecef_coordinates : np.ndarray = None 

    self.is_action_list_updated : bool = False
    self.action_str_list : list[str] = []

    self.drone_state : str = None
    self.prev_drone_state : str = None
    self.drone_state_update_timestamp : bool = False

    self.is_ordered_to_cancel_current_action : bool = False

    self.gnss_timestamp : rospy.Time = None
    self.ekf_timestamp : rospy.Time = None

    testing_config = rospy.get_param("~testing")
    if testing_config["is_mission_testing"]:
      self.is_mission_testing = True
      mission_test_id = testing_config["mission_test_id"]
      self.actions_list = lab_test.generate_actions(mission_id=mission_test_id)

      rospy.loginfo("Running mission-test with test-id: {}".format(mission_test_id))
    else:
      self.is_mission_testing = False 


  def _drone_state_cb(
        self, 
        msg: std_msgs.msg.String
      ) -> None:
    # Possible states:  ["FS_LANDED", "FS_MOTOR_RAMPING", "FS_TAKINGOFF", "FS_HOVERING", "FS_FLYING", "FS_LANDING", "FS_EMERGENCY"]
    #                   ["LANDED", "MOTOR_RAMPING", "TAKINGOFF", "HOVERING", "FLYING", "LANDING", "EMERGENCY"]
    flying_states = ["FS_LANDED", "FS_MOTOR_RAMPING", "FS_TAKINGOFF", "FS_HOVERING", "FS_FLYING", "FS_LANDING", "FS_EMERGENCY"]
    if msg.data not in flying_states:
      rospy.logdebug("Unknown status message: {}".format(msg.data))
      return

    if self.prev_drone_state != msg.data:
      self.prev_drone_state = self.drone_state
    self.drone_state = msg.data
    self.new_state_update = True


  def _drone_gnss_cb(
        self, 
        msg : sensor_msgs.msg.NavSatFix
      ) -> None:
    msg_timestamp = msg.header.stamp

    if not utilities.is_new_msg_timestamp(self.gnss_timestamp, msg_timestamp):
      # Old message
      return

    gnss_status = msg.status
    if gnss_status == -1:
      # No position fix
      return 

    latitude_deg = msg.latitude
    longitude_deg = msg.longitude 
    altitude_m = msg.altitude 

    # Convertion from long / lat / altitude to ECEF
    ecef = pyproj.Proj(proj='geocent', ellps='WGS84', datum='WGS84')
    lla = pyproj.Proj(proj='latlong', ellps='WGS84', datum='WGS84')
    x, y, z = pyproj.transform(lla, ecef, longitude_deg, latitude_deg, altitude_m, radians=False)
    
    self.gnss_timestamp = msg_timestamp
    self.pos_ecef = np.array([x, y, z]).T


  def _ekf_cb(
        self, 
        msg : anafi_uav_msgs.msg.PointWithCovarianceStamped
      ) -> None:
    msg_timestamp = msg.header.stamp

    if not utilities.is_new_msg_timestamp(self.ekf_timestamp, msg_timestamp):
      # Old message
      return
    
    self.ekf_timestamp = msg_timestamp
    self.pos_relative_to_helipad = np.array([msg.position.x, msg.position.y, msg.position.z]).T # Is this really correct to say that this is the position relative to the helipad?


  def _set_planned_actions_srv(
        self, 
        request : SetPlannedActionsRequest
      ) -> SetPlannedActionsResponse:
    response = SetPlannedActionsResponse()

    if not self.is_mission_testing:
      rospy.loginfo("Updating actions to execute")
      num_actions = request.num_actions
      action_str_list = [""] * num_actions 

      for i in range(num_actions):
        action_str_list[i] = request.action_str_list[i]
        
      self.is_action_list_updated = True
      self.action_str_list = action_str_list
      self.is_ordered_to_cancel_current_action = request.cancel_current_action
    else:
      rospy.logwarn("Currently performing mission-testing. The actions from the planner will not be followed")
    response.success = True 

    return response


  def _get_action_data(self):
    if self.actions_list is None \
      or not self.actions_list:

      self.action_str = "idle"
      self.action_movement = np.zeros((4, 1))
    
    else:
      # Doing it inefficient, since deque would not remove leftmost element from popleft() 
      action = self.actions_list[0]
      action_list = []
      for idx in range(1, len(self.actions_list)):
        action_list.append(self.actions_list[idx])
      self.actions_list = action_list

      self.action_str = action.get_action_str()
      self.action_movement = action.get_action_movement().reshape((4, 1))

    self.max_expected_action_time_s = rospy.get_param("~maximum_expected_action_time_s")[self.action_str]


  def _get_next_action_function(self) -> Callable:    
    if self.action_str == "takeoff":
      rospy.loginfo("Next action: Takeoff")
      return self._takeoff
    if self.action_str == "land":
      rospy.loginfo("Next action: Land")
      return self._land
    if self.action_str == "track":
      rospy.loginfo("Next action: Track")
      return self._track 
    if self.action_str == "search":
      rospy.loginfo("Next action: Search")
      return self._search
    if self.action_str == "communicate":
      rospy.loginfo("Next action: Communicate")
      return self._communicate
    if self.action_str == "travel_to":
      rospy.loginfo("Next action: Travel to")
      return self._travel_to 
    if self.action_str == "move_relative":
      rospy.loginfo("Next action: Move relative")
      return self._move_relative
    if self.action_str == "drop_bouy":
      rospy.loginfo("Next action: Drop bouya")
      return self._drop_bouy
    rospy.loginfo("Next action: Idle")
    return self._idle
    

  def _get_service_interface(
        self,
        service_type,
        service_name  : str,
        timeout       : float = 2.0
    ):
    rospy.wait_for_service(service_name, timeout=timeout)
    return rospy.ServiceProxy(service_name, service_type)


  def _idle(self):
    rospy.loginfo("Idling")


  def _takeoff(self):
    rospy.loginfo("Trying to take off")

    try:
      service_timeout = 2.0
      
      # Disable the velocity controller to have a predefined state
      service_response = self._get_service_interface(
        service_type=SetBool,
        service_name=self.velocity_controller_service_name,
        timeout=service_timeout 
      )(False)
      if not service_response.success:
        rospy.logerr("[_takeoff()] Cannot disable velocity-controller")
        raise ValueError()

      # Taking off
      self.takeoff_pub.publish(std_msgs.msg.Empty()) 

    except Exception as e:
      rospy.logerr("[_takeoff()] {} unavailable. Error {}".format(self.velocity_controller_service_name, e))


  def _land(self):
    rospy.loginfo("Trying to land")

    try:
      service_timeout = 0.5 # Short timeout might be problem due to power drain on sim... 
      
      # Disable the velocity controller
      service_response = self._get_service_interface(
        service_type=SetBool,
        service_name=self.velocity_controller_service_name, 
        timeout=service_timeout 
      )(False)
      if not service_response.success:
        rospy.logerr("[_land()] Cannot disable velocity-controller")
        raise ValueError()

      # Land
      self.land_pub.publish(std_msgs.msg.Empty())

    except Exception as e:
      rospy.logerr("[_land()] {} unavailable. Error: {}".format(self.velocity_controller_service_name, e))


  def _track(self) -> None:
    rospy.loginfo("Trying to enable tracking of helipad")

    try:
      service_timeout = 2.0 
      
      # Enable the velocity controller
      service_response = self._get_service_interface(
        service_type=SetBool,
        service_name=self.velocity_controller_service_name, 
        timeout=service_timeout 
      )(True)
      if not service_response.success:
        raise ValueError("[_track()] Cannot enable velocity-controller")

    except Exception as e:
      rospy.logerr("[_track()] {} unavailable. Error: {}".format(self.velocity_controller_service_name, e))
    
  
  def _search(self) -> None:
    rospy.loginfo("Trying to search an area")
    # Must use some trajectory planning to generate paths or trajectories for
    # the search in the desired area
  
  
  def _communicate(self) -> None:
    # Might be split into its own thread or similar
    rospy.loginfo("Communicating")
  

  def _travel_to(self) -> None:
    rospy.logwarn("Travelling to will maintain the pose, as there are uncertainties regarding the ECEF-pose")
    desired_ecef_coordinates = self.pos_ecef 

    # TODO: Must find a method for loading in the desired positions in NED or ECEF
    # desired_location = None 
    # ned_coordinates = self._load_locations_positions_ned(location=desired_location)
    
    # if self.ned_origin_in_ECEF is None:
    #   rospy.logerr("No ECEF-coordinates are available for NED's origin")
    #   return 

    # desired_ecef_coordinates = ned_coordinates + self.ned_origin_in_ECEF
    # desired_ecef_coordinates = self.pos_ecef 

    # TODO: Should have some checks to prevent the drone from crashing into the water etc
    # Find a method for checking that ned_z > -1.0 or something, where -1.0 means that 
    # the drone is above the ground

    # The maximum speed could be made relative to the distance the system must travel

    ecef = pyproj.Proj(proj='geocent', ellps='WGS84', datum='WGS84')
    lla = pyproj.Proj(proj='latlong', ellps='WGS84', datum='WGS84')
    lon, lat, alt = pyproj.transform(
      ecef, 
      lla, 
      desired_ecef_coordinates[0], 
      desired_ecef_coordinates[1], 
      desired_ecef_coordinates[2], 
      radians=False
    )

    move_to_ecef_cmd = olympe_bridge.msg.MoveToCommand()
    move_to_ecef_cmd.header.stamp = rospy.Time.now()
    move_to_ecef_cmd.latitude = lat
    move_to_ecef_cmd.longitude = lon 
    move_to_ecef_cmd.altitude = alt
    move_to_ecef_cmd.heading = 0          # Desired heading towards north
    move_to_ecef_cmd.orientation_mode = 2 # The drone will start to orient itself towards the target before moving

    self.move_to_ecef_pub.publish(move_to_ecef_cmd)


  def _move_relative(self) -> None:
    # TODO: Implement a check to prevent it from crashing into the ground
    move_relative_cmd = olympe_bridge.msg.MoveByCommand()
    move_relative_cmd.header.stamp = rospy.Time.now()
    move_relative_cmd.dx = self.action_movement[0]
    move_relative_cmd.dy = self.action_movement[1]
    move_relative_cmd.dz = self.action_movement[2]
    move_relative_cmd.dyaw = self.action_movement[3] # [rad] 
    
    self.move_relative_pub.publish(move_relative_cmd) 


  def _drop_bouy(self) -> None:
    rospy.loginfo("Dropping bouya")


  def _check_drone_state(
        self, 
        desired_state : str,
        start_time    : rospy.Time,
        current_count : int         = 0,
        min_count     : int         = 2,
        max_wait_time : float       = 5.0
      ) -> tuple:

    is_desired_state_reached = False
    duration = utilities.calculate_timestamp_difference_s(start_time, rospy.Time.now())

    if self.new_state_update:
      if self.drone_state == desired_state:
        current_count += 1
        if current_count >= min_count:
          is_desired_state_reached = True
      else:
        current_count = 0
    return (is_desired_state_reached, duration >= max_wait_time, current_count)

    

  def _load_locations_positions_ned(self, location : str) -> np.ndarray:
    # Load the locations to travel to
    # These should be loaded in either the ECEF-frame or NED-frame
    # return rospy.get_param("~locations_ned")[location]
    return np.zeros((3, 1))


  def _check_current_action_finished(
        self,
        start_time    : rospy.Time,
        current_count : int         
      ) -> tuple:
    """
    Check whether an action fulfills the criteria to be assumed 
    finished. Returns a tuple consisting of 
      - has_current_action_finished: bool
      - has_current_action_exceeded_max_time: bool
      - current_count: int

    A more stable method should be implemented

    Possible flying states as output using rosecho:
    "FS_LANDED", "FS_MOTOR_RAMPING", "FS_TAKINGOFF", "FS_HOVERING", "FS_FLYING", "FS_LANDING", "FS_EMERGENCY"
    """

    if self.drone_state is None:
      rospy.logerr("Drone state not set!")
      return (False, False, 0)


    if self.action_str == "takeoff":
      return self._check_drone_state(
        desired_state="FS_HOVERING",
        start_time=start_time,
        current_count=current_count,
        min_count=5,
        max_wait_time=self.max_expected_action_time_s
      )


    if self.action_str == "land":
      return self._check_drone_state(
        desired_state="FS_LANDED",
        start_time=start_time,
        current_count=current_count,
        min_count=2,
        max_wait_time=self.max_expected_action_time_s
      )


    if self.action_str == "track":
      # Check that the error is small enough
      if self.pos_relative_to_helipad is None:
        # No input from the EKF received
        rospy.logerr("EKF does not appear to be running. Exiting tracking-action")
        return (True, False, 0)
      # TODO: Add a position above the landing pad to achieve before landing
      horizontal_pos_error_normed = np.linalg.norm(self.pos_relative_to_helipad[:2])
      vertical_pos_error = self.pos_relative_to_helipad[2]
      
      horizontal_tracking_error_limit = rospy.get_param("~horizontal_tracking_error_limit", default=0.05)
      vertical_tracking_error_limit = rospy.get_param("~vertical_tracking_error_limit", default=0.9)

      is_drone_close_to_helipad = (
        (horizontal_pos_error_normed < horizontal_tracking_error_limit) 
        and 
        (np.abs(vertical_pos_error) < vertical_tracking_error_limit) 
      )
      # print(horizontal_pos_error_normed)
      # print(vertical_pos_error)
      # print()

      # Obs! This should be kept over some time, such that it will not try to land 
      # if it receives a single faulty-measurement
      if is_drone_close_to_helipad:
        current_count += 1

      return (is_drone_close_to_helipad and current_count >= 3, False, current_count) 


    # The different actions are set as True, since these are not implemented
    if self.action_str == "search":
      return (True, False, 0)


    if self.action_str == "communicate":
      return (True, False, 0)


    if self.action_str == "travel_to":
      # Check whether the drone is close enough to the desired point of interest
      # May become slightly problematic when travelling to the platform, as the error might be 
      # too large for the tracking to handle

      # This function is currently intended for moving with respect to a larger area
      horizontal_radius_of_acceptance = rospy.get_param("~horizontal_radius_of_acceptance", default=1.0)
      vertical_radius_of_acceptance = rospy.get_param("~vertical_radius_of_acceptance", default=2.0)
      
      if self.desired_ecef_coordinates is None:
        rospy.logerr("[_check_current_action_finished()] Desired ECEF coordinates are None")
        return (False, False, 0)

      pos_error_ecef = self.desired_ecef_coordinates - self.pos_ecef
      return np.linalg.norm(pos_error_ecef[:2]) <= horizontal_radius_of_acceptance \
              and np.abs(pos_error_ecef) <= vertical_radius_of_acceptance


    if self.action_str == "move_relative":
      # This might return to quickly if not checking that it has been flying
      # Edge-case in case relative movement is zero
      # But at the same time, 5 counts may be enough...
      # if self.prev_drone_state != "FS_FLYING":
      #   return (False, False, 0)
      return self._check_drone_state(
        desired_state="FS_HOVERING",
        start_time=start_time,
        current_count=current_count,
        min_count=5,
        max_wait_time=self.max_expected_action_time_s
      )
    

    if self.action_str == "drop_bouy":
      return (True, False, 0)


    return (False, False, 0)


  def _cancel_action(self) -> None:
    """
    Bit unsure how to develop this correctly, as there are multiple 
    complexities which will be linked to each case
    """
    rospy.logerr("Cancelling of actions are not implemented")


  def execute_actions(self) -> None:
    """
    Things to take into account:
    1. What should happen if a new action sequence is received?
        Should the current action be cancelled or should it continue?
    2. What should occur if actions are taking too long? Should they 
        be preempted / cancelled? 
    3. How to include information about f(Mission):included in the message?

    Things that could cause an action to be cancelled:
    Takes too long
    Ordered from the planner that the current action must be aborted
    Current action has finished

    But what is going to happen if a new set of requested actions are received?
    Should one continue to finish the current action, or should one just start 
    with the new actions? Could be some mediation between the planner and the 
    executor 

    Have a discussion with Simen about this, because from a planning perspective
    there will be situations when the system should be replanned
    """

    rospy.loginfo("Initializing")

    self._get_action_data()
    self._get_next_action_function()()
    start_time = rospy.Time.now()

    relative_movement_ordered : np.ndarray = np.zeros((3, 1))
    gnss_position_initialized : bool = False
    action_finished_counts = 0
    
    while not rospy.is_shutdown():
      if not gnss_position_initialized:
        # Check if the position has been updated
        if self.pos_ecef is not None:
          # This is only intendended as a rough estimate for longer missions
          # or missions where the EKF estimate will drift
          self.ned_origin_in_ECEF = self.pos_ecef - relative_movement_ordered # TODO: Check that this becomes accurate enough
          gnss_position_initialized = True

      check_finished = self._check_current_action_finished(
        start_time=start_time,
        current_count=action_finished_counts
      )
      is_current_action_finished : bool = check_finished[0]
      has_action_execution_exceeded_limit : bool = check_finished[1]
      action_finished_counts : int = check_finished[2]

      if is_current_action_finished: 
        # Finished with an action - start the next action
        rospy.loginfo("Drone finished with action: {}".format(self.action_str))
        
        self._get_action_data()
        relative_movement_ordered = relative_movement_ordered + self.action_movement[:3] # TODO: Bug! Must take yaw into account

        self._get_next_action_function()()
        start_time = rospy.Time.now()
        action_finished_counts = 0

      elif has_action_execution_exceeded_limit or self.is_ordered_to_cancel_current_action:
        
        # TODO: Move this into own function(s)
        rospy.loginfo("{}. Has exceeded expected time limit: {} [s]".format(self.action_str, self.max_expected_action_time_s))
        
        if self.action_str == "takeoff":
          # Retry takeoff
          rospy.loginfo("Retrying takeoff")
          self._takeoff()
        
<<<<<<< HEAD
        if self.action_str == "land" and self._check_current_action_finished(start_time, action_finished_counts)[0]:
          # Retry landing
          rospy.loginfo("Retrying landing")
          self._land()  
        elif self.drone_state in ["FS_FLYING", "FS_HOVERING"]:
          # Try to track helipad
          self.action_str = "track"
          self._track()
=======
        if self.action_str == "land":
          # Retry landing
          rospy.loginfo("Retrying landing")
          self.__land()  
        # elif self.action_str == "land" and self.drone_state in ["FS_FLYING", "FS_HOVERING"]:
        #   # Try to track helipad
        #   self.action_str = "track"
        #   self.__track()
>>>>>>> 59b2a082

        if self.action_str == "move_relative" and self.drone_state == "FS_FLYING":
          # Might be stuck in the state "FS_FLYING" if only controlling the altitude (on the sim, atleast)
          rospy.loginfo("Trying to hover")
          self.action_movement = np.zeros((4, 1))
          self._move_relative()

        # Must determine a method for cancelling actions'
        # Only a small subset of actions are possible to cancel, and 
        # would require some complex logic to get it right

        # self._cancel_action()

        # self._get_next_action_function()()
        start_time = rospy.Time.now() # Currently just restart the timer to prevent being spammed with messages
        # action_finished_counts = 0
      
      # else:
      #   rospy.loginfo("Drone performing action: {}. Count achieved: {}".format(self.action_str, action_finished_counts))

      self.rate.sleep()


def main():
  mission_executor_node = MissionExecutorNode()
  mission_executor_node.execute_actions()

if __name__ == "__main__":
  main()<|MERGE_RESOLUTION|>--- conflicted
+++ resolved
@@ -599,16 +599,6 @@
           rospy.loginfo("Retrying takeoff")
           self._takeoff()
         
-<<<<<<< HEAD
-        if self.action_str == "land" and self._check_current_action_finished(start_time, action_finished_counts)[0]:
-          # Retry landing
-          rospy.loginfo("Retrying landing")
-          self._land()  
-        elif self.drone_state in ["FS_FLYING", "FS_HOVERING"]:
-          # Try to track helipad
-          self.action_str = "track"
-          self._track()
-=======
         if self.action_str == "land":
           # Retry landing
           rospy.loginfo("Retrying landing")
@@ -617,7 +607,6 @@
         #   # Try to track helipad
         #   self.action_str = "track"
         #   self.__track()
->>>>>>> 59b2a082
 
         if self.action_str == "move_relative" and self.drone_state == "FS_FLYING":
           # Might be stuck in the state "FS_FLYING" if only controlling the altitude (on the sim, atleast)
